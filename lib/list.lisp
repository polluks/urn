--- conflicted
+++ resolved
@@ -22,14 +22,9 @@
 
 (import base (defun defmacro when let* set-idx!
               get-idx cons for gensym -or slice
-<<<<<<< HEAD
               pretty print error tostring  -and
               unpack debug if # + - >= = ! with
               apply))
-=======
-              pretty print error tostring -and
-              apply debug if # + - >= = ! with))
->>>>>>> 5fa66ab1
 (import base)
 (import lua/table)
 (import type (list? nil? assert-type! exists? falsey? eq?))
@@ -383,24 +378,6 @@
   (assert-type! f function)
   (assert-type! ac function)
   (foldr ac z (map f xs)))
-
-<<<<<<< HEAD
-=======
-(defun zip (fn &xss)
-  "Iterate over all the successive cars of XSS, producing a single list
-   by applying FN to all of them. For example:
-
-   ### Example:
-   ```cl
-   > (zip list '(1 2 3) '(4 5 6) '(7 8 9))
-   out = ((1 4 7) (2 5 8) (3 6 9))
-   ```"
-  (let* [(lengths (map # xss))
-         (out '())]
-    (for i 1 (apply min lengths) 1
-      (push-cdr! out (apply fn (nths xss i))))
-    out))
->>>>>>> 5fa66ab1
 
 ;; AUTOMATICALLY GENERATED
 ;; DO NOT EDIT please.
