local backend = require "tacky.backend.init"
local logger = require "tacky.logger"
local resolve = require "tacky.analysis.resolve"
local State = require "tacky.analysis.state"

local function executeStates(compileState, states, global)
	local stateList, nameTable, nameList, escapeList = {}, {}, {}, {}

	for j = #states, 1, -1 do
		local state = states[j]
		if state.stage ~= "executed" then
			local node = assert(state.node, "State is in " .. state.stage .. " instead")
			local var = assert(state.var, "State has no variable")

			local i = #stateList + 1

			local escaped, name = backend.lua.backend.escapeVar(var, compileState), var.name

			stateList[i] = state
			nameTable[i] = escaped .. " = " .. escaped
			nameList[i] = name
			escapeList[i] = escaped
		end
	end

	if #stateList > 0 then
		local out = { tag = "list", n = 0}
		local builder = { indent = 0, out = out}
		backend.lua.backend.prelude(builder)
		out.n = out.n + 1
		out[out.n] = "local " .. table.concat(escapeList, ", ") .. "\n"

		for i = 1, #stateList do
			backend.lua.backend.expression(stateList[i].node, builder, compileState, "")
			out.n = out.n + 1
			out[out.n] = "\n"
		end

		out.n = out.n + 1
		out[out.n] = "return {" .. table.concat(nameTable, ", ") .. "}"
		-- builder.add("return {" .. table.concat(nameTable, ", ") .. "}")

		local str = table.concat(out)
		local fun, msg = load(str, "=compile{" .. table.concat(nameList, ",") .. "}", "t", global)
		if not fun then error(msg .. ":\n" .. str, 0) end

		local success, result = xpcall(fun, debug.traceback)
		if not success then
			logger.printDebug(str)
			error(result, 0)
		end

		for i = 1, #stateList do
			local state = stateList[i]
			local escaped = escapeList[i]
			local res = result[escaped]
			state:executed(res)

			if state.var then global[escaped] = res end
		end
	end
end

local function compile(parsed, global, env, inStates, scope, compileState, loader)

	local queue = {}
	local out = {}
	local states = { scope = scope }

	for i = 1, #parsed do
		local state = State.create(env, inStates, scope)
		states[i] = state
		queue[i] = {
			tag  = "init",
			node =  parsed[i],

			-- Global state for every action
			_idx   = i,
			_co    = coroutine.create(resolve.resolveNode),
			_state = state,
			_node  = parsed[i],
		}
	end

	local iterations = 0
	local function resume(action, ...)
		-- Reset the iteration count as something successful happened
		iterations = 0
		local status, result = coroutine.resume(action._co, ...)

		if not status then
			error(result .. "\n" .. debug.traceback(action._co), 0)
		elseif coroutine.status(action._co) == "dead" then
			logger.printDebug("  Finished: " .. #queue .. " remaining")
			-- We have successfully built the node.
			action._state:built(result)
			out[action._idx] = result
		else
			-- Store the state and coroutine data and requeue for later
			result._idx   = action._idx
			result._co    = action._co
			result._state = action._state
			result._node  = action._node

			-- And requeue node
			queue[#queue + 1] = result
		end
	end

	while #queue > 0 and iterations <= #queue do
		local head = table.remove(queue, 1)

		logger.printDebug(head.tag .. " for " .. head._state.stage .. " at " .. logger.formatNode(head._node) .. " (" .. (head._state.var and head._state.var.name or "?") .. ")")

		if head.tag == "init" then
			-- Start the parser with the initial data
			resume(head, head.node, scope, head._state)
		elseif head.tag == "define" then
			-- We're waiting for a variable to be defined.
			-- If it exists then resume, otherwise requeue.

			if scope.variables[head.name] then
				resume(head, scope.variables[head.name])
			else
				logger.printDebug("  Awaiting definition of " .. head.name)

				-- Increment the fact that we've done nothing
				iterations = iterations + 1
				queue[#queue + 1] = head
			end
		elseif head.tag == "build" then
			if head.state.stage ~= "parsed" then
				resume(head)
			else
				logger.printDebug("  Awaiting building of node (" .. (head.state.var and head.state.var.name or "?") .. ")")

				-- Increment the fact that we've done nothing
				iterations = iterations + 1

				queue[#queue + 1] = head
			end
		elseif head.tag == "execute" then
			executeStates(compileState, head.states, global)
			resume(head)
		elseif head.tag == "import" then
			local success, module = loader(head.module)

			if not success then
				logger.errorPositions(head._node, module)
			end

<<<<<<< HEAD
			for _, var in pairs(module.scope.variables) do
				local state = inStates[var]
				if head.as then
					scope:import(head.as, var, state, head._node)
				elseif head.symbols then
					if head.symbols[state.var.name] then
						scope:import(nil, var, state, head._node)
					end
				else
					scope:import(nil, var, state, head._node)
=======
			local export = head.export
			for name, var in pairs(module) do
				if head.as then
					name = head.as .. '/' .. name
					scope:import(name, var, head._node, export)
				elseif head.symbols then
					if head.symbols[name] then
						scope:import(name, var, head._node, export)
					end
				else
					scope:import(name, var, head._node, export)
>>>>>>> 1015f4b2
				end
			end

			if head.symbols then
				local failure = false
				for name, nameNode in pairs(head.symbols) do
					if not module[name] then
						logger.printError("Cannot find " .. name)
						logger.putTrace(nameNode)
						logger.putLines(true,
							logger.getSource(head._node), "Importing here",
							logger.getSource(nameNode), "Required here"
						)
						failure = true
					end
				end

				if failure then error("An error occured", 0) end
			end
			resume(head)
		else
			error("Unknown tag " .. head.tag)
		end
	end

	if #queue ~= 0 then
		for i = 1, #queue do
			local entry = queue[i]

			if entry.tag == "define" then
				logger.printError("Cannot find variable " .. entry.name)

				if entry.scope then
					local vars, varSet = {tag="list"}, {}

					local scope = entry.scope
					while scope do
						for k in pairs(scope.variables) do
							if not varSet[k] then
								varSet[k] = true
								vars[#vars + 1] = k
							end
						end

						scope = scope.parent
					end

					vars.n = #vars
					table.sort(vars)

					logger.putInfo("Variables in scope are " .. table.concat(vars, ", "))
				end

				if entry.node then
					logger.putTrace(entry.node)

					local source = logger.getSource(entry.node)
					if source then logger.putLines(true, source, "") end
				end
			elseif entry.tag == "build" then
				logger.printError("Could not build " .. entry.state.var.name)
			else
				error("State should not be " .. entry.tag)
			end
		end

		error("Compilation could not continue")
	end

	return out, states
end

return {
	compile = compile,
	executeStates = executeStates,
}<|MERGE_RESOLUTION|>--- conflicted
+++ resolved
@@ -149,18 +149,6 @@
 				logger.errorPositions(head._node, module)
 			end
 
-<<<<<<< HEAD
-			for _, var in pairs(module.scope.variables) do
-				local state = inStates[var]
-				if head.as then
-					scope:import(head.as, var, state, head._node)
-				elseif head.symbols then
-					if head.symbols[state.var.name] then
-						scope:import(nil, var, state, head._node)
-					end
-				else
-					scope:import(nil, var, state, head._node)
-=======
 			local export = head.export
 			for name, var in pairs(module) do
 				if head.as then
@@ -172,7 +160,6 @@
 					end
 				else
 					scope:import(name, var, head._node, export)
->>>>>>> 1015f4b2
 				end
 			end
 
