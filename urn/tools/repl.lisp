(import extra/argparse arg)
(import extra/term (colored))
(import lua/basic (load))
(import lua/coroutine co)
(import lua/debug debug)
(import lua/io io)
(import lua/table table)
(import string)

(import urn/backend/lua lua)
(import urn/backend/writer writer)
(import urn/documentation docs)
(import urn/logger logger)
(import urn/logger)
(import urn/parser parser)

(define compile (.> (require "tacky.compile") :compile))

(define Scope (require "tacky.analysis.scope"))

(defun do-parse (compiler scope str)
  :hidden
  (let* [(logger (.> compiler :log))
         (lexed (parser/lex logger str "<stdin>"))
         (parsed (parser/parse logger lexed))]
    (cadr (list (compile
                  parsed
                  (.> compiler :global)
                  (.> compiler :variables)
                  (.> compiler :states)
                  scope
                  (.> compiler :compileState)
                  (.> compiler :loader)
                  logger
                  lua/execute-states)))))

(defun exec-command (compiler scope args)
  "Execute command given by ARGS using the given compiler state (COMPILER) and SCOPE"
  :hidden
  (let* [(logger (.> compiler :log))
         (command (car args))]
    (cond
<<<<<<< HEAD
      [(= command nil)
       (logger/put-error! logger "Expected command after ':'")]
      [(= command "doc")
       (with (name (nth args 2))
         (if name
           (with (var ((.> Scope :get) scope name))
             (cond
               [(= var nil)
                (logger/put-error! logger (.. "Cannot find '" name "'"))]
               [(! (.> var :doc))
                (logger/put-error! logger (.. "No documentation for '" name "'"))]
               [true
                 (let* [(sig (docs/extract-signature var))
                        (name (.> var :fullName))
                        (docs (docs/parse-docstring (.> var :doc)))]
                   (when sig
                     (with (buffer (list name))
                       (for-each arg sig (push-cdr! buffer (.> arg :contents)))
                       (set! name (.. "(" (concat buffer " ") ")"))))

                   (print! (colored 96 name))

                   (for-each tok docs
                     (with (tag (.> tok :tag))
                       (cond
                         [(= tag "text") (io/write (.> tok :contents))]
                         [(= tag "arg") (io/write (colored 36 (.> tok :contents)))]
                         [(= tag "mono") (io/write (colored 97 (.> tok :contents)))]
                         [(= tag "arg") (io/write (colored 97 (.> tok :contents)))]
                         [(= tag "bolic") (io/write (colored 3 (colored 1 (.> tok :contents))))]
                         [(= tag "bold") (io/write (colored 1 (.> tok :contents)))]
                         [(= tag "italic") (io/write (colored 3 (.> tok :contents)))]
                         [(= tag "link") (io/write (colored 94 (.> tok :contents)))])))
                   (print!))]))
           (logger/put-error! logger ":command <variable>")))]
      [(= command "scope")
       (let* [(vars '())
              (vars-set (empty-struct))
              (current scope)]
         (while current
           (for-pairs (name var) (.> current :variables)
             (unless (.> vars-set name)
               (push-cdr! vars name)
               (.<! vars-set name true)))
           (set! current (.> current :parent)))

         (table/sort vars)

         (print! (concat vars "  ")))]
      [(= command "search")
       (if (> (# args) 1)
         (let* [(keywords (map string/lower (cdr args)))
                (name-results '())
                (docs-results '())
                (vars '())
                (vars-set (empty-struct))
                (current scope)]
           (while current
             (for-pairs (name var) (.> current :variables)
               (unless (.> vars-set name)
                 (push-cdr! vars name)
                 (.<! vars-set name true)))
             (set! current (.> current :parent)))

           (for-each var vars
             ;; search by function name
             (for-each keyword keywords
               (when (string/find var keyword)
                 (push-cdr! name-results var)))
             ;; search by function docs
             (when-let* [(doc-var ((.> Scope :get) scope var))
                         (temp-docs (.> doc-var :doc))
                         (docs (string/lower temp-docs))
                         (keywords-found 0)]
               (for-each keyword keywords
                 (when (string/find docs keyword)
                   (inc! keywords-found)))
               (when (eq? keywords-found (# keywords))
                 (push-cdr! docs-results var))))
           (if (and (nil? name-results) (nil? docs-results))
             (logger/put-error! logger "No results")
             (progn
               (when (! (nil? name-results))
                 (print! (colored 92 "Search by function name:"))
                 (if (> (# name-results) 20)
                   (print! (.. (concat (take name-results 20) "  ") "  ..."))
                   (print! (concat name-results "  "))))
               (when (! (nil? docs-results))
                 (print! (colored 92 "Search by function docs:"))
                 (if (> (# docs-results) 20)
                   (print! (.. (concat (take docs-results 20) "  ") "  ..."))
                   (print! (concat docs-results "  ")))))))
         (logger/put-error! logger ":search <keywords>"))]
      [true
        (logger/put-error! logger (.. "Unknown command '" command "'"))])))
=======
      ((= command nil)
        (logger/put-error! logger "Expected command after ':'"))
      ((= command "help")
        (print! "REPL commands:
                  :doc NAME        Get documentation about a symbol
                  :scope           Print out all variables in the scope
                  :search QUERY    Search the current scope for symbols and documentation containing a string."))
      ((= command "doc")
        (with (name (nth args 2))
          (if name
            (with (var ((.> Scope :get) scope name))
              (cond
                ((= var nil)
                  (logger/put-error! logger (.. "Cannot find '" name "'")))
                ((! (.> var :doc))
                  (logger/put-error! logger (.. "No documentation for '" name "'")))
                (true
                  (let* [(sig (docs/extract-signature var))
                         (name (.> var :fullName))
                         (docs (docs/parse-docstring (.> var :doc)))]
                    (when sig
                      (with (buffer (list name))
                        (for-each arg sig (push-cdr! buffer (.> arg :contents)))
                        (set! name (.. "(" (concat buffer " ") ")"))))

                    (print! (colored 96 name))

                    (for-each tok docs
                      (with (tag (.> tok :tag))
                        (cond
                          ((= tag "text") (io/write (.> tok :contents)))
                          ((= tag "arg") (io/write (colored 36 (.> tok :contents))))
                          ((= tag "mono") (io/write (colored 97 (.> tok :contents))))
                          ((= tag "arg") (io/write (colored 97 (.> tok :contents))))
                          ((= tag "bolic") (io/write (colored 3 (colored 1 (.> tok :contents)))))
                          ((= tag "bold") (io/write (colored 1 (.> tok :contents))))
                          ((= tag "italic") (io/write (colored 3 (.> tok :contents))))
                          ((= tag "link") (io/write (colored 94 (.> tok :contents)))))))
                    (print!)))))
            (logger/put-error! logger ":command <variable>"))))
      ((= command "scope")
        (let* [(vars '())
               (vars-set (empty-struct))
               (current scope)]
          (while current
            (for-pairs (name var) (.> current :variables)
              (unless (.> vars-set name)
                (push-cdr! vars name)
                (.<! vars-set name true)))
            (set! current (.> current :parent)))

          (table/sort vars)

          (print! (concat vars "  "))))
      ((= command "search")
          (if (> (# args) 1)
            (let* [(keywords (map string/lower (cdr args)))
                   (name-results '())
                   (docs-results '())
                   (vars '())
                   (vars-set (empty-struct))
                   (current scope)]
              (while current
                (for-pairs (name var) (.> current :variables)
                  (unless (.> vars-set name)
                    (push-cdr! vars name)
                    (.<! vars-set name true)))
                (set! current (.> current :parent)))

              (for-each var vars
                ;; search by function name
                (for-each keyword keywords
                  (when (string/find var keyword)
                    (push-cdr! name-results var)))
                ;; search by function docs
                (when-let* [(doc-var ((.> Scope :get) scope var))
                            (temp-docs (.> doc-var :doc))
                            (docs (string/lower temp-docs))
                            (keywords-found 0)]
                  (for-each keyword keywords
                    (when (string/find docs keyword)
                      (inc! keywords-found)))
                  (when (eq? keywords-found (# keywords))
                    (push-cdr! docs-results var))))
              (if (and (nil? name-results) (nil? docs-results))
                (logger/put-error! logger "No results")
                (progn
                  (when (! (nil? name-results))
                    (print! (colored 92 "Search by function name:"))
                    (if (> (# name-results) 20)
                      (print! (.. (concat (take name-results 20) "  ") "  ..."))
                      (print! (concat name-results "  "))))
                  (when (! (nil? docs-results))
                    (print! (colored 92 "Search by function docs:"))
                    (if (> (# docs-results) 20)
                      (print! (.. (concat (take docs-results 20) "  ") "  ..."))
                      (print! (concat docs-results "  ")))))))
            (logger/put-error! logger ":search <keywords>")))
      (true
        (logger/put-error! logger (.. "Unknown command '" command "'"))))))
>>>>>>> ed48090c

(defun exec-string (compiler scope string)
  :hidden
  (with (state (do-parse compiler scope string))
    (when (> (# state) 0)
      (let* [(current 0)
             (exec (co/create (lambda ()
                                (for-each elem state
                                  (set! current elem)
                                  (self current :get)))))
             (compileState (.> compiler :compileState))
             (rootScope (.> compiler :rootScope))
             (global (.> compiler :global))
             (logger (.> compiler :log))
             (run true)]
        (while run
          (with (res (list (co/resume exec)))
            (cond
              [(! (car res))
               (logger/put-error! logger (cadr res))
               (set! run false)]
              [(= (co/status exec) "dead")
               (let* [(lvl (self (last state) :get))]
                 (print! (.. "out = " (colored 96 (pretty lvl))))
                 (.<! global (lua/escape-var ((.> Scope :add) scope "out" "defined" lvl)
                                             compileState)
                      lvl))
               (set! run false)]
              [true
                (with (states (.> (cadr res) :states))
                  (lua/execute-states compileState states global logger))])))))))

(defun repl (compiler)
  (let* [(scope (.> compiler :rootScope))
         (logger (.> compiler :log))
         (buffer '())
         (running true)]
    (while running
      (io/write (colored 92 (if (nil? buffer) "> " ". ")))
      (io/flush)

      (with (line (io/read "*l"))
        (cond
          [(and (! line) (nil? buffer)) (set! running false)]
          [(and line (= (string/char-at line (#s line)) "\\"))
           (push-cdr! buffer (.. (string/sub line 1 (pred (#s line))) "\n"))]
          [(and line (> (# buffer) 0) (> (#s line) 0))
           (push-cdr! buffer (.. line "\n"))]
          [true
            (with (data (.. (concat buffer) (or line "")))
              (set! buffer '())

              (if (= (string/char-at data 1) ":")
                (exec-command compiler scope (string/split (string/sub data 2) " "))
                (progn
                  (set! scope ((.> Scope :child) scope))
                  (.<! scope :isRoot true)

                  (with (res (list (pcall exec-string compiler scope data)))
                    (unless (car res) (logger/put-error! logger (cadr res)))))))])))))

(define task
  (struct
    :name  "repl"
    :setup (lambda (spec)
             (arg/add-argument! spec '("--repl")
               :help "Start an interactive session."))
    :pred  (lambda (args) (.> args :repl))
    :run  repl))<|MERGE_RESOLUTION|>--- conflicted
+++ resolved
@@ -40,9 +40,13 @@
   (let* [(logger (.> compiler :log))
          (command (car args))]
     (cond
-<<<<<<< HEAD
       [(= command nil)
        (logger/put-error! logger "Expected command after ':'")]
+      [(= command "help")
+       (print! "REPL commands:
+                :doc NAME        Get documentation about a symbol
+                :scope           Print out all variables in the scope
+                :search QUERY    Search the current scope for symbols and documentation containing a string.")]
       [(= command "doc")
        (with (name (nth args 2))
          (if name
@@ -136,108 +140,6 @@
          (logger/put-error! logger ":search <keywords>"))]
       [true
         (logger/put-error! logger (.. "Unknown command '" command "'"))])))
-=======
-      ((= command nil)
-        (logger/put-error! logger "Expected command after ':'"))
-      ((= command "help")
-        (print! "REPL commands:
-                  :doc NAME        Get documentation about a symbol
-                  :scope           Print out all variables in the scope
-                  :search QUERY    Search the current scope for symbols and documentation containing a string."))
-      ((= command "doc")
-        (with (name (nth args 2))
-          (if name
-            (with (var ((.> Scope :get) scope name))
-              (cond
-                ((= var nil)
-                  (logger/put-error! logger (.. "Cannot find '" name "'")))
-                ((! (.> var :doc))
-                  (logger/put-error! logger (.. "No documentation for '" name "'")))
-                (true
-                  (let* [(sig (docs/extract-signature var))
-                         (name (.> var :fullName))
-                         (docs (docs/parse-docstring (.> var :doc)))]
-                    (when sig
-                      (with (buffer (list name))
-                        (for-each arg sig (push-cdr! buffer (.> arg :contents)))
-                        (set! name (.. "(" (concat buffer " ") ")"))))
-
-                    (print! (colored 96 name))
-
-                    (for-each tok docs
-                      (with (tag (.> tok :tag))
-                        (cond
-                          ((= tag "text") (io/write (.> tok :contents)))
-                          ((= tag "arg") (io/write (colored 36 (.> tok :contents))))
-                          ((= tag "mono") (io/write (colored 97 (.> tok :contents))))
-                          ((= tag "arg") (io/write (colored 97 (.> tok :contents))))
-                          ((= tag "bolic") (io/write (colored 3 (colored 1 (.> tok :contents)))))
-                          ((= tag "bold") (io/write (colored 1 (.> tok :contents))))
-                          ((= tag "italic") (io/write (colored 3 (.> tok :contents))))
-                          ((= tag "link") (io/write (colored 94 (.> tok :contents)))))))
-                    (print!)))))
-            (logger/put-error! logger ":command <variable>"))))
-      ((= command "scope")
-        (let* [(vars '())
-               (vars-set (empty-struct))
-               (current scope)]
-          (while current
-            (for-pairs (name var) (.> current :variables)
-              (unless (.> vars-set name)
-                (push-cdr! vars name)
-                (.<! vars-set name true)))
-            (set! current (.> current :parent)))
-
-          (table/sort vars)
-
-          (print! (concat vars "  "))))
-      ((= command "search")
-          (if (> (# args) 1)
-            (let* [(keywords (map string/lower (cdr args)))
-                   (name-results '())
-                   (docs-results '())
-                   (vars '())
-                   (vars-set (empty-struct))
-                   (current scope)]
-              (while current
-                (for-pairs (name var) (.> current :variables)
-                  (unless (.> vars-set name)
-                    (push-cdr! vars name)
-                    (.<! vars-set name true)))
-                (set! current (.> current :parent)))
-
-              (for-each var vars
-                ;; search by function name
-                (for-each keyword keywords
-                  (when (string/find var keyword)
-                    (push-cdr! name-results var)))
-                ;; search by function docs
-                (when-let* [(doc-var ((.> Scope :get) scope var))
-                            (temp-docs (.> doc-var :doc))
-                            (docs (string/lower temp-docs))
-                            (keywords-found 0)]
-                  (for-each keyword keywords
-                    (when (string/find docs keyword)
-                      (inc! keywords-found)))
-                  (when (eq? keywords-found (# keywords))
-                    (push-cdr! docs-results var))))
-              (if (and (nil? name-results) (nil? docs-results))
-                (logger/put-error! logger "No results")
-                (progn
-                  (when (! (nil? name-results))
-                    (print! (colored 92 "Search by function name:"))
-                    (if (> (# name-results) 20)
-                      (print! (.. (concat (take name-results 20) "  ") "  ..."))
-                      (print! (concat name-results "  "))))
-                  (when (! (nil? docs-results))
-                    (print! (colored 92 "Search by function docs:"))
-                    (if (> (# docs-results) 20)
-                      (print! (.. (concat (take docs-results 20) "  ") "  ..."))
-                      (print! (concat docs-results "  ")))))))
-            (logger/put-error! logger ":search <keywords>")))
-      (true
-        (logger/put-error! logger (.. "Unknown command '" command "'"))))))
->>>>>>> ed48090c
 
 (defun exec-string (compiler scope string)
   :hidden
